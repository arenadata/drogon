/**
 *  @file HttpResponse.h
 *  @author An Tao
 *
 *  Copyright 2018, An Tao.  All rights reserved.
 *  https://github.com/an-tao/drogon
 *  Use of this source code is governed by a MIT license
 *  that can be found in the License file.
 *
 *  Drogon
 *
 */

#pragma once

#include <drogon/exports.h>
#include <trantor/net/Certificate.h>
#include <drogon/DrClassMap.h>
#include <drogon/Cookie.h>
#include <drogon/HttpRequest.h>
#include <drogon/HttpTypes.h>
#include <drogon/HttpViewData.h>
#include <drogon/utils/Utilities.h>
#include <json/json.h>
#include <memory>
#include <string>
#include <string_view>

namespace drogon
{
/// Abstract class for webapp developer to get or set the Http response;
class HttpResponse;
using HttpResponsePtr = std::shared_ptr<HttpResponse>;

/**
 * @brief This template is used to convert a response object to a custom
 * type object. Users must specialize the template for a particular type.
 */
template <typename T>
T fromResponse(const HttpResponse &resp)
{
    LOG_ERROR
        << "You must specialize the fromResponse template for the type of "
        << DrClassMap::demangle(typeid(T).name());
    exit(1);
}

/**
 * @brief This template is used to create a response object from a custom
 * type object by calling the newCustomHttpResponse(). Users must specialize
 * the template for a particular type.
 */
template <typename T>
HttpResponsePtr toResponse(T &&)
{
    LOG_ERROR << "You must specialize the toResponse template for the type of "
              << DrClassMap::demangle(typeid(T).name());
    exit(1);
}

template <>
HttpResponsePtr toResponse<const Json::Value &>(const Json::Value &pJson);
template <>
HttpResponsePtr toResponse(Json::Value &&pJson);

template <>
inline HttpResponsePtr toResponse<Json::Value &>(Json::Value &pJson)
{
    return toResponse((const Json::Value &)pJson);
}

class DROGON_EXPORT HttpResponse
{
  public:
    /**
     * @brief This template enables automatic type conversion. For using this
     * template, user must specialize the fromResponse template. For example a
     * shared_ptr<Json::Value> specialization version is available above, so
     * we can use the following code to get a json object:
     * @code
     *  std::shared_ptr<Json::Value> jsonPtr = *responsePtr;
     *  @endcode
     * With this template, user can use their favorite JSON library instead of
     * the default jsoncpp library or convert the response to an object of any
     * custom type.
     */
    template <typename T>
    operator T() const
    {
        return fromResponse<T>(*this);
    }

    /**
     * @brief This template enables explicit type conversion, see the above
     * template.
     */
    template <typename T>
    T as() const
    {
        return fromResponse<T>(*this);
    }

    /// Get the status code such as 200, 404
    virtual HttpStatusCode statusCode() const = 0;

    HttpStatusCode getStatusCode() const
    {
        return statusCode();
    }

    /// Set the status code of the response.
    virtual void setStatusCode(HttpStatusCode code) = 0;

    void setCustomStatusCode(int code,
                             std::string_view message = std::string_view{})
    {
        setCustomStatusCode(code, message.data(), message.length());
    }

    /// Get the creation timestamp of the response.
    virtual const trantor::Date &creationDate() const = 0;

    const trantor::Date &getCreationDate() const
    {
        return creationDate();
    }

    /// Set the http version, http1.0 or http1.1
    virtual void setVersion(const Version v) = 0;

    /// Set if close the connection after the request is sent.
    /**
     * @param on if the parameter is false, the connection keeps alive on the
     * condition that the client request has a 'keep-alive' head, otherwise it
     * is closed immediately after sending the last byte of the response. It's
     * false by default when the response is created.
     */
    virtual void setCloseConnection(bool on) = 0;

    /// Get the status set by the setCloseConnection() method.
    virtual bool ifCloseConnection() const = 0;

    /// Set the response content type, such as text/html, text/plain, image/png
    /// and so on. If the content type
    /// is a text type, the character set is utf8.
    virtual void setContentTypeCode(ContentType type) = 0;

    /// Set the content-type string, The string may contain the header name and
    /// CRLF. Or just the MIME type For example, "content-type: text/plain\r\n"
    /// or "text/plain"
    void setContentTypeString(const std::string_view &typeString)
    {
        setContentTypeString(typeString.data(), typeString.size());
    }

    /// Set the response content type and the content-type string, The string
    /// may contain the header name and CRLF. Or just the MIME type
    /// For example, "content-type: text/plain\r\n" or "text/plain"
    void setContentTypeCodeAndCustomString(ContentType type,
                                           const std::string_view &typeString)
    {
        setContentTypeCodeAndCustomString(type,
                                          typeString.data(),
                                          typeString.length());
    }

    template <int N>
    void setContentTypeCodeAndCustomString(ContentType type,
                                           const char (&typeString)[N])
    {
        assert(N > 0);
        setContentTypeCodeAndCustomString(type, typeString, N - 1);
    }

    /// Set the response content type and the character set.
    /// virtual void setContentTypeCodeAndCharacterSet(ContentType type, const
    /// std::string &charSet = "utf-8") = 0;

    /// Get the response content type.
    virtual ContentType contentType() const = 0;

    ContentType getContentType() const
    {
        return contentType();
    }

    /// Get the header string identified by the key parameter.
    /**
     * @note
     * If there is no the header, a empty string is returned.
     * The key is case insensitive
     */
    virtual const std::string &getHeader(std::string key) const = 0;

    /**
     * @brief  Remove the header identified by the key parameter.
     *
     * @param key The key is case insensitive
     */
    virtual void removeHeader(std::string key) = 0;

    /// Get all headers of the response
    virtual const std::
        unordered_map<std::string, std::string, utils::internal::SafeStringHash>
            &headers() const = 0;

    /// Get all headers of the response
    const std::
        unordered_map<std::string, std::string, utils::internal::SafeStringHash>
            &getHeaders() const
    {
        return headers();
    }

    /**
     * @brief Set the header string identified by the field parameter
     *
     * @param field The field parameter is transformed to lower case before
     * storing.
     * @param value The value of the header.
     */
    virtual void addHeader(std::string field, const std::string &value) = 0;
    virtual void addHeader(std::string field, std::string &&value) = 0;

    /// Add a cookie
    virtual void addCookie(const std::string &key,
                           const std::string &value) = 0;

    /// Add a cookie
    virtual void addCookie(const Cookie &cookie) = 0;
    virtual void addCookie(Cookie &&cookie) = 0;

    /// Get the cookie identified by the key parameter.
    /// If there is no the cookie, the empty cookie is returned.
    virtual const Cookie &getCookie(const std::string &key) const = 0;

    /// Get all cookies.
    virtual const std::
        unordered_map<std::string, Cookie, utils::internal::SafeStringHash>
            &cookies() const = 0;

    /// Get all cookies.
    const std::
        unordered_map<std::string, Cookie, utils::internal::SafeStringHash>
            &getCookies() const
    {
        return cookies();
    }

    /// Remove the cookie identified by the key parameter.
    virtual void removeCookie(const std::string &key) = 0;

    /// Set the response body(content).
    /**
     * @note The body must match the content type
     */
    virtual void setBody(const std::string &body) = 0;

    /// Set the response body(content).
    virtual void setBody(std::string &&body) = 0;

    /// Set the response body(content).
    template <int N>
    void setBody(const char (&body)[N])
    {
        assert(strnlen(body, N) == N - 1);
        setBody(body, N - 1);
    }

    /// Get the response body.
    std::string_view body() const
    {
        return std::string_view{getBodyData(), getBodyLength()};
    }

    /// Get the response body.
    std::string_view getBody() const
    {
        return body();
    }

    /// Return the string of http version of request, such as HTTP/1.0,
    /// HTTP/1.1, etc.
    virtual const char *versionString() const = 0;

    const char *getVersionString() const
    {
        return versionString();
    }

    /// Return the enum type version of the response.
    /**
     * kHttp10 means Http version is 1.0
<<<<<<< HEAD
     * kHttp11 means Http verison is 1.1
     * kHttp2 means Http version is 2.0
=======
     * kHttp11 means Http version is 1.1
>>>>>>> e76bf08e
     */
    virtual Version version() const = 0;

    /// Return the enum type version of the response.
    Version getVersion() const
    {
        return version();
    }

    /// Reset the response object to its initial state
    virtual void clear() = 0;

    /// Set the expiration time of the response cache in memory.
    /// in seconds, 0 means always cache, negative means not cache, default is
    /// -1.
    virtual void setExpiredTime(ssize_t expiredTime) = 0;

    /// Get the expiration time of the response.
    virtual ssize_t expiredTime() const = 0;

    ssize_t getExpiredTime() const
    {
        return expiredTime();
    }

    /// Get the json object from the server response.
    /// If the response is not in json format, then a empty shared_ptr is
    /// returned.
    virtual const std::shared_ptr<Json::Value> &jsonObject() const = 0;

    const std::shared_ptr<Json::Value> &getJsonObject() const
    {
        return jsonObject();
    }

    /**
     * @brief Get the error message of parsing the JSON body received from peer.
     * This method usually is called after getting a empty shared_ptr object
     * by the getJsonObject() method.
     *
     * @return const std::string& The error message. An empty string is returned
     * when no error occurs.
     */
    virtual const std::string &getJsonError() const = 0;

    /**
     * @brief Set the response object to the pass-through mode or not. It's not
     * by default when a new response object is created.
     * In pass-through mode, no additional headers (including server, date,
     * content-type and content-length, etc.) are added to the response. This
     * mode is useful for some applications such as a proxy.
     *
     * @param flag
     */
    virtual void setPassThrough(bool flag) = 0;

    /**
     * @brief Get the certificate of the peer, if any.
     * @return The certificate of the peer. nullptr is none.
     */
    virtual const trantor::CertificatePtr &peerCertificate() const = 0;

    const trantor::CertificatePtr &getPeerCertificate() const
    {
        return peerCertificate();
    }

    /* The following methods are a series of factory methods that help users
     * create response objects. */

    /// Create a normal response with a status code of 200ok and a content type
    /// of text/html.
    static HttpResponsePtr newHttpResponse();
    /// Create a response with a status code and a content type
    static HttpResponsePtr newHttpResponse(HttpStatusCode code,
                                           ContentType type);
    /// Create a response which returns a 404 page.
    static HttpResponsePtr newNotFoundResponse(
        const HttpRequestPtr &req = HttpRequestPtr());
    /// Create a response which returns a json object. Its content-type is set
    /// to application/json.
    static HttpResponsePtr newHttpJsonResponse(const Json::Value &data);
    /// Create a response which returns a json object. Its content-type is set
    /// to application/json.
    static HttpResponsePtr newHttpJsonResponse(Json::Value &&data);
    /// Create a response that returns a page rendered by a view named
    /// viewName.
    /**
     * @param viewName The name of the view
     * @param data is the data displayed on the page.
     * @note For more details, see the wiki pages, the "View" section.
     */
    static HttpResponsePtr newHttpViewResponse(
        const std::string &viewName,
        const HttpViewData &data = HttpViewData(),
        const HttpRequestPtr &req = HttpRequestPtr());

    /// Create a response that returns a redirection page, redirecting to
    /// another page located in the location parameter.
    /**
     * @param location The location to redirect
     * @param status The HTTP status code, k302Found by default. Users could set
     * it to one of the 301, 302, 303, 307, ...
     */
    static HttpResponsePtr newRedirectionResponse(
        const std::string &location,
        HttpStatusCode status = k302Found);

    /// Create a response that returns a file to the client.
    /**
     * @param fullPath is the full path to the file.
     * @param attachmentFileName if the parameter is not empty, the browser
     * does not open the file, but saves it as an attachment.
     * @param type the content type code. If the parameter is CT_NONE, the
     * content type is set by drogon based on the file extension and typeString.
     * Set it to CT_CUSTOM when no drogon internal content type matches.
     * @param typeString the MIME string of the content type.
     */
    static HttpResponsePtr newFileResponse(
        const std::string &fullPath,
        const std::string &attachmentFileName = "",
        ContentType type = CT_NONE,
        const std::string &typeString = "",
        const HttpRequestPtr &req = HttpRequestPtr());

    /// Create a response that returns part of a file to the client.
    /**
     * @brief If offset and length can not be satisfied, statusCode will be set
     * to k416RequestedRangeNotSatisfiable, and nothing else will be modified.
     *
     * @param fullPath is the full path to the file.
     * @param offset is the offset to begin sending, in bytes.
     * @param length is the total length to send, in bytes. In particular,
     * length = 0 means send all content from offset till end of file.
     * @param setContentRange whether set 'Content-Range' header automatically.
     * @param attachmentFileName if the parameter is not empty, the browser
     * does not open the file, but saves it as an attachment.
     * @param type the content type code. If the parameter is CT_NONE, the
     * content type is set by drogon based on the file extension and typeString.
     * Set it to CT_CUSTOM when no drogon internal content type matches.
     * @param typeString the MIME string of the content type.
     */
    static HttpResponsePtr newFileResponse(
        const std::string &fullPath,
        size_t offset,
        size_t length,
        bool setContentRange = true,
        const std::string &attachmentFileName = "",
        ContentType type = CT_NONE,
        const std::string &typeString = "",
        const HttpRequestPtr &req = HttpRequestPtr());

    /// Create a response that returns a file to the client from buffer in
    /// memory/stack
    /**
     * @param pBuffer is a uint 8 bit flat buffer for object/files in memory
     * @param bufferLength is the length of the expected buffer
     * @param attachmentFileName if the parameter is not empty, the browser
     * does not open the file, but saves it as an attachment.
     * @param type the content type code. If the parameter is CT_NONE, the
     * content type is set by drogon based on the file extension and typeString.
     * Set it to CT_CUSTOM when no drogon internal content type matches.
     * @param typeString the MIME string of the content type.
     */
    static HttpResponsePtr newFileResponse(
        const unsigned char *pBuffer,
        size_t bufferLength,
        const std::string &attachmentFileName = "",
        ContentType type = CT_NONE,
        const std::string &typeString = "");

    /// Create a response that returns a file to the client from a callback
    /// function
    /**
     * @note if the Connection is keep-alive and the Content-Length header is
     * not set, the stream data is sent with Transfer-Encoding: chunked.
     * @param callback function to retrieve the stream data (stream ends when a
     *                 zero size is returned) the callback will be called with
     *                 nullptr when the send is finished/interrupted so that it
     *                 cleans up its internals.
     * @param attachmentFileName if the parameter is not empty, the browser
     *                           does not open the file, but saves it as an
     *                           attachment.
     * @param type the content type code. If the parameter is CT_NONE, the
     *             content type is set by drogon based on the file extension and
     *             typeString. Set it to CT_CUSTOM when no drogon internal
     *             content type matches.
     * @param typeString the MIME string of the content type.
     */
    static HttpResponsePtr newStreamResponse(
        const std::function<std::size_t(char *, std::size_t)> &callback,
        const std::string &attachmentFileName = "",
        ContentType type = CT_NONE,
        const std::string &typeString = "",
        const HttpRequestPtr &req = HttpRequestPtr());

    /**
     * @brief Create a custom HTTP response object. For using this template,
     * users must specialize the toResponse template.
     */
    template <typename T>
    static HttpResponsePtr newCustomHttpResponse(T &&obj)
    {
        return toResponse(std::forward<T>(obj));
    }

    /**
     * @brief If the response is a file response (i.e. created by
     * newFileResponse) returns the path on the filesystem. Otherwise a
     * empty string.
     */
    virtual const std::string &sendfileName() const = 0;

    /**
     * @brief Returns the range of the file response as a pair ot size_t
     * (offset, length). Length of 0 means the entire file is sent. Behavior of
     * this function is undefined if the response if not a file response
     */
    using SendfileRange = std::pair<size_t, size_t>;  // { offset, length }
    virtual const SendfileRange &sendfileRange() const = 0;

    /**
     * @brief If the response is a stream response (i.e. created by
     * newStreamResponse) returns the callback function. Otherwise a
     * null function.
     */
    virtual const std::function<std::size_t(char *, std::size_t)>
        &streamCallback() const = 0;

    /**
     * @brief Returns the content type associated with the response
     */
    virtual std::string contentTypeString() const = 0;

    virtual ~HttpResponse()
    {
    }

  private:
    virtual void setBody(const char *body, size_t len) = 0;
    virtual const char *getBodyData() const = 0;
    virtual size_t getBodyLength() const = 0;
    virtual void setContentTypeCodeAndCustomString(ContentType type,
                                                   const char *typeString,
                                                   size_t typeStringLength) = 0;
    virtual void setContentTypeString(const char *typeString,
                                      size_t typeStringLength) = 0;
    virtual void setCustomStatusCode(int code,
                                     const char *message,
                                     size_t messageLength) = 0;
};

template <>
inline HttpResponsePtr toResponse<const Json::Value &>(const Json::Value &pJson)
{
    return HttpResponse::newHttpJsonResponse(pJson);
}

template <>
inline HttpResponsePtr toResponse(Json::Value &&pJson)
{
    return HttpResponse::newHttpJsonResponse(std::move(pJson));
}

template <>
inline std::shared_ptr<Json::Value> fromResponse(const HttpResponse &resp)
{
    return resp.getJsonObject();
}
}  // namespace drogon<|MERGE_RESOLUTION|>--- conflicted
+++ resolved
@@ -291,12 +291,8 @@
     /// Return the enum type version of the response.
     /**
      * kHttp10 means Http version is 1.0
-<<<<<<< HEAD
      * kHttp11 means Http verison is 1.1
      * kHttp2 means Http version is 2.0
-=======
-     * kHttp11 means Http version is 1.1
->>>>>>> e76bf08e
      */
     virtual Version version() const = 0;
 
